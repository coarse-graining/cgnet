# Author: Nick Charron
# Contributors: Brooke Husic, Dominik Lemm, Jiang Wang

import torch
import torch.nn as nn
import numpy as np


class ForceLoss(torch.nn.Module):
    """Loss function for force matching scheme."""

    def __init__(self):
        super(ForceLoss, self).__init__()

    def forward(self, force, labels):
        """Returns force matching loss averaged over all examples.

        Parameters
        ----------
        force : torch.Tensor (grad enabled)
            forces calculated from the CGnet energy via autograd.
            Size [n_examples, n_degrees_freedom].
        labels : torch.Tensor
            forces to compute the loss against. Size [n_examples,
                                                      n_degrees_of_freedom].

        Returns
        -------
        loss : torch.Variable
            example-averaged Frobenius loss from force matching. Size [1, 1].

        """
        loss = ((force - labels)**2).mean()
        return loss


class CGnet(nn.Module):
    """CGnet neural network class

    Parameters
    ----------
    arch : list of nn.Module() instances
        underlying sequential network architecture.
    criterion : nn.Module() instances
        loss function to be used for network.
    feature : nn.Module() instance
        feature layer to transform cartesian coordinates into roto-
        translationally invariant features.
    priors : list of nn.Module() instances (default=None)
        list of prior layers that provide energy contributions external to
        the hidden architecture of the CGnet.

    Notes
    -----
    CGnets are a class of feedforward neural networks introduced by Jiang et.
    al. (2019) which are used to predict coarse-grained molecular force fields
    from Cartesain coordinate data. They are characterized by an autograd layer
    with respect to input coordinates implemented before the loss function,
    which directs the network to learn a representation of the coarse-grained
    potential of mean force (PMF) associated with a conservative coarse-grained
    force feild via a gradient operation as prescribed by classical mechanics.
    CGnets may also contain featurization layers, which transform Cartesian
    inputs into roto-translationally invariant features, thereby yeilding a PMF
    that respects these invarainces. CGnets may additionally be supplied with
    external prior functions, which are useful for regularizing network behavior
    in sparsely sampled, unphysical regions of molecular configuration space.

    Examples
    --------
    From Jiang et. al. (2019), the optimal architecture for a 5-bead coarse
    grain model of alanine dipeptide, featurized into bonds, angles, pairwaise
    distances, and backbone torsions, was found to be:

    CGnet(
      (input): in_features=30
      (arch): Sequential(
        (0): GeometryFeature(in_features=30, out_features=17)
        (1): Linear(in_features=17, out_features=160, bias=True)
        (2): Tanh()
        (3): Linear(in_features=160, out_features=160, bias=True)
        (4): Tanh()
        (5): Linear(in_features=160, out_features=160, bias=True)
        (6): Tanh()
        (7): Linear(in_features=160, out_features=160, bias=True)
        (8): Tanh()
        (9): Linear(in_features=160, out_features=160, bias=True)
        (10): Tanh()
        (11): Linear(in_features=160, out_features=1, bias=True)
        (12): HarmonicLayer(bonds)
        (13): HarmonicLayer(angles)
        (14): torch.autograd.grad(-((11) + (12) + (13)), input,
                                  create_graph=True, retain_graph=True)
      )
    (criterion): ForceLoss()
    )

    References
    ----------
    Wang, J., Olsson, S., Wehmeyer, C., Pérez, A., Charron, N. E.,
        de Fabritiis, G., Noé, F., Clementi, C. (2019). Machine Learning
        of Coarse-Grained Molecular Dynamics Force Fields. ACS Central Science.
        https://doi.org/10.1021/acscentsci.8b00913

    """

    def __init__(self, arch, criterion, feature=None, priors=None):
        super(CGnet, self).__init__()

        self.arch = nn.Sequential(*arch)
        if priors:
            self.priors = nn.Sequential(*priors)
        else:
            self.priors = None
        self.criterion = criterion
        self.feature = feature

    def forward(self, coord):
        """Forward pass through the network ending with autograd layer.

        Parameters
        ----------
        coord : torch.Tensor (grad enabled)
            input trajectory/data of size [n_examples, n_degrees_of_freedom].

        Returns
        -------
        energy : torch.Tensor
            scalar potential energy of size [n_examples, 1]. If priors are
            supplied to the CGnet, then this energy is the sum of network
            and prior energies.
        force  : torch.Tensor
            vector forces of size [n_examples, n_degrees_of_freedom].
        """
        feat = coord
        if self.feature:
            feat = self.feature(feat)

        # forward pass through the hidden architecture of the CGnet
        energy = self.arch(feat)
        # addition of external priors to form total energy
        if self.priors:
            for prior in self.priors:
<<<<<<< HEAD
                energy += prior(feat[:, prior.callback_indices])
=======
                energy = energy + prior(feat[:, prior.feat_idx])
>>>>>>> a055c8ab

        # Perform autograd to learn potential of conservative force field
        force = torch.autograd.grad(-torch.sum(energy),
                                    coord,
                                    create_graph=True,
                                    retain_graph=True)
        return energy, force[0]

    def predict(self, coord, force_labels):
        """Prediction over test/validation batch.

        Parameters
        ----------
        coord: torch.Tensor (grad enabled)
            input trajectory/data of size [n_examples, n_degrees_of_freedom]
        force_labels: torch.Tensor
            force labels of size [n_examples, n_degrees_of_freedom]

        Returns
        -------
        loss.data : torch.Tensor
            loss over prediction inputs.

        """

        self.eval()  # set model to eval mode
        energy, force = self.forward(coord)
        loss = self.criterion.forward(force, force_labels)
        self.train()  # set model to train mode
        return loss.data<|MERGE_RESOLUTION|>--- conflicted
+++ resolved
@@ -140,11 +140,7 @@
         # addition of external priors to form total energy
         if self.priors:
             for prior in self.priors:
-<<<<<<< HEAD
-                energy += prior(feat[:, prior.callback_indices])
-=======
                 energy = energy + prior(feat[:, prior.feat_idx])
->>>>>>> a055c8ab
 
         # Perform autograd to learn potential of conservative force field
         force = torch.autograd.grad(-torch.sum(energy),
