--- conflicted
+++ resolved
@@ -62,7 +62,6 @@
     forces_tensor_from_numpy = torch.from_numpy(forces[selection])
     coords_tensor_from_ds, forces_tensor_from_ds = ds[selection]
 
-<<<<<<< HEAD
     assert xt_from_ds.requires_grad
     np.testing.assert_array_equal(xt_from_numpy, xt_from_ds.detach().numpy())
 
@@ -86,10 +85,8 @@
         ds = MoleculeDataset(x, y, device=torch.device('cuda'))
         np.testing.assert_equal(ds[selection][0].device.type, 'cuda')
         np.testing.assert_equal(ds[selection][1].device.type, 'cuda')
-=======
     assert coords_tensor_from_ds.requires_grad
     np.testing.assert_array_equal(coords_tensor_from_numpy,
                                   coords_tensor_from_ds.detach().numpy())
     np.testing.assert_array_equal(forces_tensor_from_numpy,
-                                  forces_tensor_from_ds.detach().numpy())
->>>>>>> 74ea1dd6
+                                  forces_tensor_from_ds.detach().numpy())